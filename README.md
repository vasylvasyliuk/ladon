<h1 align="center"><img src="./docs/images/banner_ladon.png" alt="ORY Ladon - Policy-based Access Control"></h1>

[![Join the chat at https://www.ory.sh/chat](https://img.shields.io/badge/join-chat-00cc99.svg)](https://www.ory.sh/chat)
[![Join newsletter](https://img.shields.io/badge/join-newsletter-00cc99.svg)](http://eepurl.com/bKT3N9)

[![Build Status](https://travis-ci.org/ory/ladon.svg?branch=master)](https://travis-ci.org/ory/ladon)
[![Coverage Status](https://coveralls.io/repos/ory/ladon/badge.svg?branch=master&service=github)](https://coveralls.io/github/ory/ladon?branch=master)
[![Go Report Card](https://goreportcard.com/badge/github.com/thycotic-rd/ladon)](https://goreportcard.com/report/github.com/thycotic-rd/ladon)
[![GoDoc](https://godoc.org/github.com/thycotic-rd/ladon?status.png)](https://godoc.org/github.com/thycotic-rd/ladon)

[Ladon](https://en.wikipedia.org/wiki/Ladon_%28mythology%29) is the serpent dragon protecting your resources.

Ladon is a library written in [Go](https://golang.org) for access control policies, similar to [Role Based Access Control](https://en.wikipedia.org/wiki/Role-based_access_control)
or [Access Control Lists](https://en.wikipedia.org/wiki/Access_control_list).
In contrast to [ACL](https://en.wikipedia.org/wiki/Access_control_list) and [RBAC](https://en.wikipedia.org/wiki/Role-based_access_control)
you get fine-grained access control with the ability to answer questions in complex environments such as multi-tenant or distributed applications
and large organizations. Ladon is inspired by [AWS IAM Policies](http://docs.aws.amazon.com/IAM/latest/UserGuide/access_policies.html).

Ladon officially ships with an exemplary in-memory storage implementations.
Community-supported adapters are available for [CockroachDB](https://github.com/wehco/ladon-crdb).

Ladon is now considered stable.

---

ORY builds solutions for better internet security and accessibility. We have a couple more projects you might enjoy:

* **[Hydra](https://github.com/ory/hydra)**, a security-first open source OAuth2 and OpenID Connect server for new and existing infrastructures that uses Ladon for access control.
* **[ORY Editor](https://github.com/ory/editor)**, an extensible, modern WYSI editor for the web written in React.
* **[Fosite](https://github.com/ory/fosite)**, an extensible security first OAuth 2.0 and OpenID Connect SDK for Go.
* **[Dockertest](https://github.com/ory/dockertest)**: Write better integration tests with dockertest!

---

<!-- START doctoc generated TOC please keep comment here to allow auto update -->
<!-- DON'T EDIT THIS SECTION, INSTEAD RE-RUN doctoc TO UPDATE -->
**Table of Contents**

- [Installation](#installation)
- [Concepts](#concepts)
- [Usage](#usage)
  - [Policies](#policies)
    - [Conditions](#conditions)
      - [CIDR Condition](#cidr-condition)
      - [String Equal Condition](#string-equal-condition)
      - [Boolean Condition](#boolean-condition)
      - [String Match Condition](#string-match-condition)
      - [Subject Condition](#subject-condition)
      - [String Pairs Equal Condition](#string-pairs-equal-condition)
      - [Resource Contains Condition](#resource-contains-condition)
      - [Adding Custom Conditions](#adding-custom-conditions)
    - [Persistence](#persistence)
  - [Access Control (Warden)](#access-control-warden)
  - [Audit Log (Warden)](#audit-log-warden)
  - [Metrics](#metrics)
- [Limitations](#limitations)
  - [Regular expressions](#regular-expressions)
- [Examples](#examples)
- [Good to know](#good-to-know)
- [Useful commands](#useful-commands)

<!-- END doctoc generated TOC please keep comment here to allow auto update -->

Ladon utilizes ory-am/dockertest for tests.
Please refer to [ory-am/dockertest](https://github.com/ory-am/dockertest) for more information of how to setup testing environment.

## Installation

This library works with Go 1.11+.

```
<<<<<<< HEAD
go get github.com/thycotic-rd/ladon
=======
export GO111MODULE=on
go get github.com/ory/ladon
>>>>>>> f0c603dd
```

Ladon uses [semantic versioning](http://semver.org/) and versions beginning with zero (`0.1.2`) might introduce backwards compatibility
breaks with [each minor version](http://semver.org/#how-should-i-deal-with-revisions-in-the-0yz-initial-development-phase).

## Concepts

Ladon is an access control library that answers the question:

> **Who** is **able** to do **what** on **something** given some **context**

* **Who**: An arbitrary unique subject name, for example "ken" or "printer-service.mydomain.com".
* **Able**: The effect which can be either "allow" or "deny".
* **What**: An arbitrary action name, for example "delete", "create" or "scoped:action:something".
* **Something**: An arbitrary unique resource name, for example "something", "resources.articles.1234" or some uniform
    resource name like "urn:isbn:3827370191".
* **Context**: The current context containing information about the environment such as the IP Address,
    request date, the resource owner name, the department ken is working in or any other information you want to pass along.
    (optional)

To decide what the answer is, Ladon uses policy documents which can be represented as JSON

```json
{
  "description": "One policy to rule them all.",
  "subjects": ["users:<peter|ken>", "users:maria", "groups:admins"],
  "actions" : ["delete", "<create|update>"],
  "effect": "allow",
  "resources": [
    "resources:articles:<.*>",
    "resources:printer"
  ],
  "conditions": {
    "remoteIP": {
        "type": "CIDRCondition",
        "options": {
            "cidr": "192.168.0.1/16"
        }
    }
  }
}
```

and can answer access requests that look like:

```json
{
  "subject": "users:peter",
  "action" : "delete",
  "resource": "resources:articles:ladon-introduction",
  "context": {
    "remoteIP": "192.168.0.5"
  }
}
```

However, Ladon does not come with a HTTP or server implementation. It does not restrict JSON either. We believe that it is your job to decide
if you want to use Protobuf, RESTful, HTTP, AMQP, or some other protocol. It's up to you to write the server!

The following example should give you an idea what a RESTful flow *could* look like. Initially we create a policy by
POSTing it to an artificial HTTP endpoint:

```
> curl \
      -X POST \
      -H "Content-Type: application/json" \
      -d@- \
      "https://my-ladon-implementation.localhost/policies" <<EOF
        {
          "description": "One policy to rule them all.",
          "subjects": ["users:<peter|ken>", "users:maria", "groups:admins"],
          "actions" : ["delete", "<create|update>"],
          "effect": "allow",
          "resources": [
            "resources:articles:<.*>",
            "resources:printer"
          ],
          "conditions": {
            "remoteIP": {
                "type": "CIDRCondition",
                "options": {
                    "cidr": "192.168.0.1/16"
                }
            }
          }
        }
  EOF
```

Then we test if "peter" (ip: "192.168.0.5") is allowed to "delete" the "ladon-introduction" article:

```
> curl \
      -X POST \
      -H "Content-Type: application/json" \
      -d@- \
      "https://my-ladon-implementation.localhost/warden" <<EOF
        {
          "subject": "users:peter",
          "action" : "delete",
          "resource": "resources:articles:ladon-introduction",
          "context": {
            "remoteIP": "192.168.0.5"
          }
        }
  EOF

{
    "allowed": true
}
```

## Usage

We already discussed two essential parts of Ladon: policies and access control requests. Let's take a closer look at those two.

### Policies

Policies are the basis for access control decisions. Think of them as a set of rules. In this library, policies
are abstracted as the `ladon.Policy` interface, and Ladon comes with a standard implementation of this interface
which is `ladon.DefaultPolicy`. Creating such a policy could look like:

```go
import "github.com/thycotic-rd/ladon"

var pol = &ladon.DefaultPolicy{
	// A required unique identifier. Used primarily for database retrieval.
	ID: "68819e5a-738b-41ec-b03c-b58a1b19d043",

	// A optional human readable description.
	Description: "something humanly readable",

	// A subject can be an user or a service. It is the "who" in "who is allowed to do what on something".
	// As you can see here, you can use regular expressions inside < >.
	Subjects: []string{"max", "peter", "<zac|ken>"},

	// Which resources this policy affects.
	// Again, you can put regular expressions in inside < >.
	Resources: []string{
            "myrn:some.domain.com:resource:123", "myrn:some.domain.com:resource:345",
            "myrn:something:foo:<.+>", "myrn:some.domain.com:resource:<(?!protected).*>",
            "myrn:some.domain.com:resource:<[[:digit:]]+>"
        },

	// Which actions this policy affects. Supports RegExp
	// Again, you can put regular expressions in inside < >.
	Actions: []string{"<create|delete>", "get"},

	// Should access be allowed or denied?
	// Note: If multiple policies match an access request, ladon.DenyAccess will always override ladon.AllowAccess
	// and thus deny access.
	Effect: ladon.AllowAccess,

	// Under which conditions this policy is "active".
	Conditions: ladon.Conditions{
		// In this example, the policy is only "active" when the requested subject is the owner of the resource as well.
		"resourceOwner": &ladon.EqualsSubjectCondition{},

		// Additionally, the policy will only match if the requests remote ip address matches address range 127.0.0.1/32
		"remoteIPAddress": &ladon.CIDRCondition{
			CIDR: "127.0.0.1/32",
		},
	},
}
```

#### Conditions

Conditions are functions returning true or false given a context. Because conditions implement logic, they must
be programmed. Adding conditions to a policy consist of two parts, a key name and an implementation of `ladon.Condition`:

```go
// StringEqualCondition is an exemplary condition.
type StringEqualCondition struct {
	Equals string `json:"equals"`
}

// Fulfills returns true if the given value is a string and is the
// same as in StringEqualCondition.Equals
func (c *StringEqualCondition) Fulfills(value interface{}, _ *ladon.Request) bool {
	s, ok := value.(string)

	return ok && s == c.Equals
}

// GetName returns the condition's name.
func (c *StringEqualCondition) GetName() string {
	return "StringEqualCondition"
}

var pol = &ladon.DefaultPolicy{
    // ...
    Conditions: ladon.Conditions{
        "some-arbitrary-key": &StringEqualCondition{
            Equals: "the-value-should-be-this"
        }
    },
}
```

The default implementation of `Policy` supports JSON un-/marshalling. In JSON, this policy would look like:

```json
{
  "conditions": {
    "some-arbitrary-key": {
        "type": "StringEqualCondition",
        "options": {
            "equals": "the-value-should-be-this"
        }
    }
  }
}
```

As you can see, `type` is the value that `StringEqualCondition.GetName()` is returning and `options` is used to
set the value of `StringEqualCondition.Equals`.

This condition is fulfilled by (we will cover the warden in the next section)

```go
var err = warden.IsAllowed(&ladon.Request{
    // ...
    Context: ladon.Context{
        "some-arbitrary-key": "the-value-should-be-this",
    },
}
```

but not by

```go
var err = warden.IsAllowed(&ladon.Request{
    // ...
    Context: ladon.Context{
        "some-arbitrary-key": "some other value",
    },
}
```

and neither by:

```go
var err = warden.IsAllowed(&ladon.Request{
    // ...
    Context: ladon.Context{
        "same value but other key": "the-value-should-be-this",
    },
}
```

Ladon ships with a couple of default conditions:

##### [CIDR Condition](condition_cidr.go)

The CIDR condition matches CIDR IP Ranges. Using this condition would look like this in JSON:

```json
{
    "conditions": {
        "remoteIPAddress": {
            "type": "CIDRCondition",
            "options": {
                "cidr": "192.168.0.1/16"
            }
        }
    }
}
```

and in Go:

```go
var pol = &ladon.DefaultPolicy{
    Conditions: ladon.Conditions{
        "remoteIPAddress": &ladon.CIDRCondition{
            CIDR: "192.168.0.1/16",
        },
    },
}
```

In this case, we expect that the context of an access request contains a field `"remoteIpAddress"` matching
the CIDR `"192.168.0.1/16"`, for example `"192.168.0.5"`.


##### [String Equal Condition](condition_string_equal.go)

Checks if the value passed in the access request's context is identical with the string that was given initially

```go
var pol = &ladon.DefaultPolicy{
    Conditions: ladon.Conditions{
        "some-arbitrary-key": &ladon.StringEqualCondition{
            Equals: "the-value-should-be-this"
        }
    },
}
```

and would match in the following case:

```go
var err = warden.IsAllowed(&ladon.Request{
    // ...
    Context: ladon.Context{
         "some-arbitrary-key": "the-value-should-be-this",
    },
}
```

##### [Boolean Condition](condition_boolean.go)

Checks if the boolean value passed in the access request's context is identical with the expected boolean value in the policy
```go
var pol = &ladon.DefaultPolicy{
    Conditions: ladon.Conditions{
        "some-arbitrary-key": &ladon.BooleanCondition{
            BooleanValue: true,
        }
    },
}
```

and would match in the following case:

```go
var err = warden.IsAllowed(&ladon.Request{
    // ...
    Context: ladon.Context{
        "some-arbitrary-key": true,
    },
})
```

This condition type is particularly useful if you need to assert a policy dynamically on resources for multiple subjects. For example, consider
if you wanted to enforce policy that only allows individuals that own a resource to view that resource. You'd have to be able to create a Ladon
policy that permits access to every resource for every subject that enters your system.

With the Boolean Condition type, you can use conditional logic at runtime to create a match for a policy's condition.

##### [String Match Condition](condition_string_match.go)

Checks if the value passed in the access request's context matches the regular expression that was given initially

```go
var pol = &ladon.DefaultPolicy{
    Conditions: ladon.Conditions{
      "some-arbitrary-key": &ladon.StringMatchCondition{
          Matches: "regex-pattern-here.+"
      }
    }
}
```

and would match in the following case:

```go
var err = warden.IsAllowed(&ladon.Request{
    // ...
    Context: ladon.Context{
          "some-arbitrary-key": "regex-pattern-here111"
    }
  }
})
```

##### [Subject Condition](condition_subject_equal.go)

Checks if the access request's subject is identical with the string that was given initially

```go
var pol = &ladon.DefaultPolicy{
    Conditions: ladon.Conditions{
        "some-arbitrary-key": &ladon.EqualsSubjectCondition{}
    },
}
```

and would match

```go
var err = warden.IsAllowed(&ladon.Request{
    // ...
    Subject: "peter",
    Context: ladon.Context{
         "some-arbitrary-key": "peter",
    },
}
```

but not:

```go
var err = warden.IsAllowed(&ladon.Request{
    // ...
    Subject: "peter",
    Context: ladon.Context{
         "some-arbitrary-key": "max",
    },
}
```

##### [String Pairs Equal Condition](condition_string_pairs_equal.go)

Checks if the value passed in the access request's context contains two-element arrays
and that both elements in each pair are equal.

```go
var pol = &ladon.DefaultPolicy{
    Conditions: ladon.Conditions{
        "some-arbitrary-key": &ladon.StringPairsEqualCondition{}
    },
}
```

and would match

```go
var err = warden.IsAllowed(&ladon.Request{
    // ...
    Context: ladon.Context{
         "some-arbitrary-key": [
             ["some-arbitrary-pair-value", "some-arbitrary-pair-value"],
             ["some-other-arbitrary-pair-value", "some-other-arbitrary-pair-value"],
         ]
    },
}
```

but not:

```go
var err = warden.IsAllowed(&ladon.Request{
    // ...
    Context: ladon.Context{
         "some-arbitrary-key": [
             ["some-arbitrary-pair-value", "some-other-arbitrary-pair-value"],
         ]
    },
}
```


##### [Resource Contains Condition](condition_resource_contains.go)

Checks if the string value passed in the access request's context is present in the resource string.

The Condition requires a value string and an optional delimiter (needs to match the resource string) to be passed.

A resource could for instance be: `myrn:some.domain.com:resource:123` and `myrn:some.otherdomain.com:resource:123` (the `:` is then considered a delimiter, and used by the condition to be able to separate the resource components from each other) to allow an action to the resources on `myrn:some.otherdomain.com` you could for instance create a resource condition  with

{value: `myrn:some.otherdomain.com`, Delimiter: ":"}

alternatively:

{value: `myrn:some.otherdomain.com`}

> The delimiter is optional *but needed for* the condition to be able to separate resource string components:
> i.e. to make sure the value `foo:bar` matches `foo:bar` but not `foo:bara` nor `foo:bara:baz`.
>
> That is, a delimiter is necessary to separate:
>
> `{value: "myrn:fo", delimiter: ":"}` from `{value: "myrn:foo", delimiter: ":"}` or
> `{value: "myid:12"}` from `{value: "myid:123"}`.



This condition is fulfilled by this (allow for all resources containing `part:north`):

```go
var err = warden.IsAllowed(&ladon.Request{
    // ...
    Resource: "rn:city:laholm:part:north"
    Context: ladon.Context{
      delimiter: ":",
      value: "part:north"
    },
}
```

or ( allow all resources with `city:laholm`)

```go
var err = warden.IsAllowed(&ladon.Request{
    // ...
    Resource: "rn:city:laholm:part:north"
    Context: ladon.Context{
      delimiter: ":",
      value: "city:laholm"
    },
}
```

but not (allow for all resources containing `part:west`, the resource does not contain `part:west`):

```go
var err = warden.IsAllowed(&ladon.Request{
    // ...
    Resource: "rn:city:laholm:part:north"
    Context: ladon.Context{
      delimiter: ":",
      value: "part:west"
    },
}
```


##### Adding Custom Conditions

You can add custom conditions by appending it to `ladon.ConditionFactories`:

```go
import "github.com/thycotic-rd/ladon"

func main() {
    // ...

    ladon.ConditionFactories[new(CustomCondition).GetName()] = func() Condition {
        return new(CustomCondition)
    }

    // ...
}
```

#### Persistence

Obviously, creating such a policy is not enough. You want to persist it too. Ladon ships an interface `ladon.Manager` for
<<<<<<< HEAD
this purpose with default implementations for In-Memory and SQL (PostgreSQL, MySQL) via [sqlx](github.com/jmoiron/sqlx). 
There are also adapters available written by the community [for Redis and RethinkDB](https://github.com/thycotic-rd/ladon-community)
=======
this purpose. You have to implement that interface for persistence. An exemplary in-memory adapter can be found in
[./manager/memory/manager_memory.go](./manager/memory/manager_memory.go):
>>>>>>> f0c603dd

Let's take a look how to instantiate those:

**In-Memory** (officially supported)

```go
import (
	"github.com/thycotic-rd/ladon"
	manager "github.com/thycotic-rd/ladon/manager/memory"
)


func main() {
	warden := &ladon.Ladon{
		Manager: manager.NewMemoryManager(),
	}
	err := warden.Manager.Create(pol)

    // ...
}
```

<<<<<<< HEAD
**SQL** (officially supported)

```go
import "github.com/thycotic-rd/ladon"
import manager "github.com/thycotic-rd/ladon/manager/sql"
import "github.com/jmoiron/sqlx"
import _ "github.com/go-sql-driver/mysql"

func main() {
    // The database manager expects a sqlx.DB object
    //
    // For MySQL, be sure to include parseTime=true in the connection string
    // You can find all of the supported MySQL connection string options for the
    // driver at: https://github.com/go-sql-driver/mysql
    //
    db, err = sqlx.Open("mysql", "user:pass@tcp(127.0.0.1:3306)/?parseTime=true")
    // Or, if using postgres:
    //  import _ "github.com/lib/pq"
    //
    //  db, err = sqlx.Open("postgres", "postgres://foo:bar@localhost/ladon")
    if err != nil {
      log.Fatalf("Could not connect to database: %s", err)
    }

    warden := &ladon.Ladon{
        Manager: manager.NewSQLManager(db, nil),
    }

    // You must call SQLManager.CreateSchemas(schema, table) before use
    // to apply the necessary SQL migrations
    //
    // You can provide your own schema and table name or pass
    // empty strings to use the default
    n, err := warden.Manager.CreateSchemas("", "")
    if err != nil {
      log.Fatalf("Failed to create schemas: %s", err)
    }
    log.Printf("applied %d migrations", n)

    // ...
}
```

=======
>>>>>>> f0c603dd
### Access Control (Warden)

Now that we have defined our policies, we can use the warden to check if a request is valid.
`ladon.Ladon`, which is the default implementation for the `ladon.Warden` interface defines `ladon.Ladon.IsAllowed()` which
will return `nil` if the access request can be granted and an error otherwise.

```go
import "github.com/thycotic-rd/ladon"

func main() {
    // ...

    err := warden.IsAllowed(&ladon.Request{
        Subject: "peter",
        Action: "delete",
        Resource: "myrn:some.domain.com:resource:123",
        Context: ladon.Context{
            "ip": "127.0.0.1",
        },
    })
    if err != nil {
        log.Fatal("Access denied")
    }

    // ...
}
```

### Audit Log (Warden)

In order to keep track of authorization grants and denials, it is possible to attach a `ladon.AuditLogger`.
The provided `ladon.AuditLoggerInfo` outputs information about the policies involved when responding to authorization requests.

```go
import "github.com/thycotic-rd/ladon"
import manager "github.com/thycotic-rd/ladon/manager/memory"

func main() {

    warden := ladon.Ladon{
        Manager: manager.NewMemoryManager(),
        AuditLogger: ladon.AuditLoggerInfo{}
    }

    // ...

```

It will output to `stderr` by default.

### Metrics

Ability to track authorization grants,denials and errors, it is possible to implement own interface for processing metrics.

```go
type prometheusMetrics struct{}

func (mtr *prometheusMetrics) RequestDeniedBy(r ladon.Request, p ladon.Policy) {}
func (mtr *prometheusMetrics) RequestAllowedBy(r ladon.Request, policies ladon.Policies) {}
func (mtr *prometheusMetrics) RequestNoMatch(r ladon.Request) {}
func (mtr *prometheusMetrics) RequestProcessingError(r ladon.Request, err error) {}

func main() {

    warden := ladon.Ladon{
        Manager: manager.NewMemoryManager(),
        Metric:  &prometheusMetrics{},
    }

    // ...
```

## Limitations

Ladon's limitations are listed here.

### Regular expressions

Matching regular expressions has a complexity of `O(n)` ([except](https://groups.google.com/d/msg/golang-nuts/7qgSDWPIh_E/OHTAm4wRZL0J) lookahead/lookbehind assertions) and databases such as MySQL or Postgres can not
leverage indexes when parsing regular expressions. Thus, there is considerable overhead when using regular
expressions.

We have implemented various strategies for reducing policy matching time:

1. An LRU cache is used for caching frequently compiled regular expressions. This reduces cpu complexity
significantly for memory manager implementations.
2. The SQL schema is 3NF normalized.
3. Policies, subjects and actions are stored uniquely, reducing the total number of rows.
4. Only one query per look up is executed.
5. If no regular expression is used, a simple equal match is done in SQL back-ends.

You will get the best performance with the in-memory manager. The SQL adapters perform about 1000:1 compared to the in-memory solution. Please note that these tests where in laboratory environments with Docker, without an SSD, and single-threaded. You might get better results on your system. We are thinking about introducing simple cache strategies such as LRU with a maximum age to further reduce runtime complexity.

We are also considering to offer different matching strategies (e.g. wildcard match) in the future, which will perform better
with SQL databases. If you have ideas or suggestions, leave us an issue.

## Examples

Check out [ladon_test.go](ladon_test.go) which includes a couple of policies and tests cases. You can run the code with `go test -run=TestLadon -v .`

## Good to know

* All checks are *case sensitive* because subject values could be case sensitive IDs.
* If `ladon.Ladon` is not able to match a policy with the request, it will default to denying the request and return an error.

Ladon does not use reflection for matching conditions to their appropriate structs due to security considerations.

## Useful commands

**Create mocks**
```sh
mockgen -package ladon_test -destination manager_mock_test.go github.com/thycotic-rd/ladon Manager
```

## Third Party Libraries
By implementing the warden.Manager it is possible to create your own adapters to persist data in a datastore of your choice. Below are a list of third party implementations.

- [Redis and RethinkDB](https://github.com/thycotic-rd/ladon-community)
- [CockroachDB](https://github.com/wehco/ladon-crdb)
- [sql.DB](https://github.com/wirepair/ladonsecuritymanager)<|MERGE_RESOLUTION|>--- conflicted
+++ resolved
@@ -5,8 +5,8 @@
 
 [![Build Status](https://travis-ci.org/ory/ladon.svg?branch=master)](https://travis-ci.org/ory/ladon)
 [![Coverage Status](https://coveralls.io/repos/ory/ladon/badge.svg?branch=master&service=github)](https://coveralls.io/github/ory/ladon?branch=master)
-[![Go Report Card](https://goreportcard.com/badge/github.com/thycotic-rd/ladon)](https://goreportcard.com/report/github.com/thycotic-rd/ladon)
-[![GoDoc](https://godoc.org/github.com/thycotic-rd/ladon?status.png)](https://godoc.org/github.com/thycotic-rd/ladon)
+[![Go Report Card](https://goreportcard.com/badge/github.com/ory/ladon)](https://goreportcard.com/report/github.com/ory/ladon)
+[![GoDoc](https://godoc.org/github.com/ory/ladon?status.png)](https://godoc.org/github.com/ory/ladon)
 
 [Ladon](https://en.wikipedia.org/wiki/Ladon_%28mythology%29) is the serpent dragon protecting your resources.
 
@@ -69,12 +69,8 @@
 This library works with Go 1.11+.
 
 ```
-<<<<<<< HEAD
-go get github.com/thycotic-rd/ladon
-=======
 export GO111MODULE=on
 go get github.com/ory/ladon
->>>>>>> f0c603dd
 ```
 
 Ladon uses [semantic versioning](http://semver.org/) and versions beginning with zero (`0.1.2`) might introduce backwards compatibility
@@ -198,7 +194,7 @@
 which is `ladon.DefaultPolicy`. Creating such a policy could look like:
 
 ```go
-import "github.com/thycotic-rd/ladon"
+import "github.com/ory/ladon"
 
 var pol = &ladon.DefaultPolicy{
 	// A required unique identifier. Used primarily for database retrieval.
@@ -588,7 +584,7 @@
 You can add custom conditions by appending it to `ladon.ConditionFactories`:
 
 ```go
-import "github.com/thycotic-rd/ladon"
+import "github.com/ory/ladon"
 
 func main() {
     // ...
@@ -604,13 +600,8 @@
 #### Persistence
 
 Obviously, creating such a policy is not enough. You want to persist it too. Ladon ships an interface `ladon.Manager` for
-<<<<<<< HEAD
-this purpose with default implementations for In-Memory and SQL (PostgreSQL, MySQL) via [sqlx](github.com/jmoiron/sqlx). 
-There are also adapters available written by the community [for Redis and RethinkDB](https://github.com/thycotic-rd/ladon-community)
-=======
 this purpose. You have to implement that interface for persistence. An exemplary in-memory adapter can be found in
 [./manager/memory/manager_memory.go](./manager/memory/manager_memory.go):
->>>>>>> f0c603dd
 
 Let's take a look how to instantiate those:
 
@@ -618,8 +609,8 @@
 
 ```go
 import (
-	"github.com/thycotic-rd/ladon"
-	manager "github.com/thycotic-rd/ladon/manager/memory"
+	"github.com/ory/ladon"
+	manager "github.com/ory/ladon/manager/memory"
 )
 
 
@@ -633,52 +624,6 @@
 }
 ```
 
-<<<<<<< HEAD
-**SQL** (officially supported)
-
-```go
-import "github.com/thycotic-rd/ladon"
-import manager "github.com/thycotic-rd/ladon/manager/sql"
-import "github.com/jmoiron/sqlx"
-import _ "github.com/go-sql-driver/mysql"
-
-func main() {
-    // The database manager expects a sqlx.DB object
-    //
-    // For MySQL, be sure to include parseTime=true in the connection string
-    // You can find all of the supported MySQL connection string options for the
-    // driver at: https://github.com/go-sql-driver/mysql
-    //
-    db, err = sqlx.Open("mysql", "user:pass@tcp(127.0.0.1:3306)/?parseTime=true")
-    // Or, if using postgres:
-    //  import _ "github.com/lib/pq"
-    //
-    //  db, err = sqlx.Open("postgres", "postgres://foo:bar@localhost/ladon")
-    if err != nil {
-      log.Fatalf("Could not connect to database: %s", err)
-    }
-
-    warden := &ladon.Ladon{
-        Manager: manager.NewSQLManager(db, nil),
-    }
-
-    // You must call SQLManager.CreateSchemas(schema, table) before use
-    // to apply the necessary SQL migrations
-    //
-    // You can provide your own schema and table name or pass
-    // empty strings to use the default
-    n, err := warden.Manager.CreateSchemas("", "")
-    if err != nil {
-      log.Fatalf("Failed to create schemas: %s", err)
-    }
-    log.Printf("applied %d migrations", n)
-
-    // ...
-}
-```
-
-=======
->>>>>>> f0c603dd
 ### Access Control (Warden)
 
 Now that we have defined our policies, we can use the warden to check if a request is valid.
@@ -686,7 +631,7 @@
 will return `nil` if the access request can be granted and an error otherwise.
 
 ```go
-import "github.com/thycotic-rd/ladon"
+import "github.com/ory/ladon"
 
 func main() {
     // ...
@@ -713,8 +658,8 @@
 The provided `ladon.AuditLoggerInfo` outputs information about the policies involved when responding to authorization requests.
 
 ```go
-import "github.com/thycotic-rd/ladon"
-import manager "github.com/thycotic-rd/ladon/manager/memory"
+import "github.com/ory/ladon"
+import manager "github.com/ory/ladon/manager/memory"
 
 func main() {
 
@@ -790,12 +735,12 @@
 
 **Create mocks**
 ```sh
-mockgen -package ladon_test -destination manager_mock_test.go github.com/thycotic-rd/ladon Manager
+mockgen -package ladon_test -destination manager_mock_test.go github.com/ory/ladon Manager
 ```
 
 ## Third Party Libraries
 By implementing the warden.Manager it is possible to create your own adapters to persist data in a datastore of your choice. Below are a list of third party implementations.
 
-- [Redis and RethinkDB](https://github.com/thycotic-rd/ladon-community)
+- [Redis and RethinkDB](https://github.com/ory/ladon-community)
 - [CockroachDB](https://github.com/wehco/ladon-crdb)
 - [sql.DB](https://github.com/wirepair/ladonsecuritymanager)