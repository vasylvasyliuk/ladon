/*
 * Copyright © 2016-2018 Aeneas Rekkas <aeneas+oss@aeneas.io>
 *
 * Licensed under the Apache License, Version 2.0 (the "License");
 * you may not use this file except in compliance with the License.
 * You may obtain a copy of the License at
 *
 *     http://www.apache.org/licenses/LICENSE-2.0
 *
 * Unless required by applicable law or agreed to in writing, software
 * distributed under the License is distributed on an "AS IS" BASIS,
 * WITHOUT WARRANTIES OR CONDITIONS OF ANY KIND, either express or implied.
 * See the License for the specific language governing permissions and
 * limitations under the License.
 *
 * @author		Aeneas Rekkas <aeneas+oss@aeneas.io>
 * @copyright 	2015-2018 Aeneas Rekkas <aeneas+oss@aeneas.io>
 * @license 	Apache-2.0
 */

package memory

import (
	"sync"

<<<<<<< HEAD
	. "github.com/thycotic-rd/ladon"
=======
	"github.com/pkg/errors"

	. "github.com/ory/ladon"
>>>>>>> f0c603dd
	"github.com/ory/pagination"
	"sort"
)

// MemoryManager is an in-memory (non-persistent) implementation of Manager.
type MemoryManager struct {
	Policies map[string]Policy
	sync.RWMutex
}

// NewMemoryManager constructs and initializes new MemoryManager with no policies.
func NewMemoryManager() *MemoryManager {
	return &MemoryManager{
		Policies: map[string]Policy{},
	}
}

// Update updates an existing policy.
func (m *MemoryManager) Update(policy Policy) error {
	m.Lock()
	defer m.Unlock()
	m.Policies[policy.GetID()] = policy
	return nil
}

// GetAll returns all policies.
func (m *MemoryManager) GetAll(limit, offset int64) (Policies, error) {
	keys := make([]string, len(m.Policies))
	i := 0
	m.RLock()
	for key := range m.Policies {
		keys[i] = key
		i++
	}

	start, end := pagination.Index(int(limit), int(offset), len(m.Policies))
	sort.Strings(keys)
	ps := make(Policies, len(keys[start:end]))
	i = 0
	for _, key := range keys[start:end] {
		ps[i] = m.Policies[key]
		i++
	}
	m.RUnlock()
	return ps, nil
}

// Create a new pollicy to MemoryManager.
func (m *MemoryManager) Create(policy Policy) error {
	m.Lock()
	defer m.Unlock()

	if _, found := m.Policies[policy.GetID()]; found {
		return errors.New("Policy exists")
	}

	m.Policies[policy.GetID()] = policy
	return nil
}

// Get retrieves a policy.
func (m *MemoryManager) Get(id string) (Policy, error) {
	m.RLock()
	defer m.RUnlock()
	p, ok := m.Policies[id]
	if !ok {
		return nil, errors.New("Not found")
	}

	return p, nil
}

// Delete removes a policy.
func (m *MemoryManager) Delete(id string) error {
	m.Lock()
	defer m.Unlock()
	delete(m.Policies, id)
	return nil
}

func (m *MemoryManager) findAllPolicies() (Policies, error) {
	m.RLock()
	defer m.RUnlock()
	ps := make(Policies, len(m.Policies))
	var count int
	for _, p := range m.Policies {
		ps[count] = p
		count++
	}
	return ps, nil
}

// FindRequestCandidates returns candidates that could match the request object. It either returns
// a set that exactly matches the request, or a superset of it. If an error occurs, it returns nil and
// the error.
func (m *MemoryManager) FindRequestCandidates(r *Request) (Policies, error) {
	return m.findAllPolicies()
}

// FindPoliciesForSubject returns policies that could match the subject. It either returns
// a set of policies that applies to the subject, or a superset of it.
// If an error occurs, it returns nil and the error.
func (m *MemoryManager) FindPoliciesForSubject(subject string) (Policies, error) {
	return m.findAllPolicies()
}

// FindPoliciesForResource returns policies that could match the resource. It either returns
// a set of policies that apply to the resource, or a superset of it.
// If an error occurs, it returns nil and the error.
func (m *MemoryManager) FindPoliciesForResource(resource string) (Policies, error) {
	return m.findAllPolicies()
}<|MERGE_RESOLUTION|>--- conflicted
+++ resolved
@@ -23,13 +23,9 @@
 import (
 	"sync"
 
-<<<<<<< HEAD
-	. "github.com/thycotic-rd/ladon"
-=======
 	"github.com/pkg/errors"
 
 	. "github.com/ory/ladon"
->>>>>>> f0c603dd
 	"github.com/ory/pagination"
 	"sort"
 )
