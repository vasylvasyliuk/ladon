--- conflicted
+++ resolved
@@ -25,10 +25,6 @@
 
 	"github.com/dlclark/regexp2"
 	"github.com/hashicorp/golang-lru"
-<<<<<<< HEAD
-	"github.com/thycotic-rd/ladon/compiler"
-=======
->>>>>>> f0c603dd
 	"github.com/pkg/errors"
 
 	"github.com/ory/ladon/compiler"
@@ -67,13 +63,8 @@
 }
 
 // Matches a needle with an array of regular expressions and returns true if a match was found.
-<<<<<<< HEAD
 func (m *RegexpMatcher) Matches(p Policy, haystack []string, needle string, exactMatch bool) (bool, error, string) {
-	var reg *regexp.Regexp
-=======
-func (m *RegexpMatcher) Matches(p Policy, haystack []string, needle string) (bool, error) {
 	var reg *regexp2.Regexp
->>>>>>> f0c603dd
 	var err error
 	for _, h := range haystack {
 
@@ -89,18 +80,13 @@
 		}
 
 		if reg = m.get(h); reg != nil {
-<<<<<<< HEAD
-			if reg.MatchString(needle) {
-				return true, nil, h
-=======
 			if matched, err := reg.MatchString(needle); err != nil {
 				// according to regexp2 documentation: https://github.com/dlclark/regexp2#usage
 				// The only error that the *Match* methods should return is a Timeout if you set the
 				// re.MatchTimeout field. Any other error is a bug in the regexp2 package.
 				return false, errors.WithStack(err)
 			} else if matched {
-				return true, nil
->>>>>>> f0c603dd
+				return true, nil, h
 			}
 			continue
 		}
@@ -111,18 +97,13 @@
 		}
 
 		m.set(h, reg)
-<<<<<<< HEAD
-		if reg.MatchString(needle) {
-			return true, nil, h
-=======
 		if matched, err := reg.MatchString(needle); err != nil {
 			// according to regexp2 documentation: https://github.com/dlclark/regexp2#usage
 			// The only error that the *Match* methods should return is a Timeout if you set the
 			// re.MatchTimeout field. Any other error is a bug in the regexp2 package.
 			return false, errors.WithStack(err)
 		} else if matched {
-			return true, nil
->>>>>>> f0c603dd
+			return true, nil, h
 		}
 	}
 	return false, nil, ""
